// Copyright 2019 The SQLFlow Authors. All rights reserved.
// Licensed under the Apache License, Version 2.0 (the "License");
// you may not use this file except in compliance with the License.
// You may obtain a copy of the License at
//
// http://www.apache.org/licenses/LICENSE-2.0
//
// Unless required by applicable law or agreed to in writing, software
// distributed under the License is distributed on an "AS IS" BASIS,
// WITHOUT WARRANTIES OR CONDITIONS OF ANY KIND, either express or implied.
// See the License for the specific language governing permissions and
// limitations under the License.

package sql

import (
	"bytes"
	"encoding/base64"
	"fmt"
	"io"
	"io/ioutil"
	"os"
	"os/exec"
	"path"
	"strings"
	"sync"
	"time"

	pb "sqlflow.org/sqlflow/pkg/server/proto"
	"sqlflow.org/sqlflow/pkg/sql/codegen"
	"sqlflow.org/sqlflow/pkg/sql/codegen/pai"
	"sqlflow.org/sqlflow/pkg/sql/codegen/tensorflow"
	"sqlflow.org/sqlflow/pkg/sql/codegen/xgboost"
)

// EndOfExecution will push to the pipe when one SQL statement execution is finished.
type EndOfExecution struct {
	StartTime int64
	EndTime   int64
	Statement string
}

func submitter() string {
	return os.Getenv("SQLFLOW_submitter")
}

// RunSQLProgram run a SQL program.
func RunSQLProgram(sqlProgram string, db *DB, modelDir string, session *pb.Session) *PipeReader {
	rd, wr := Pipe()
	go func() {
		defer wr.Close()
		err := runSQLProgram(wr, sqlProgram, db, modelDir, session)

		if err != nil {
			log.Errorf("runSQLProgram error: %v", err)
			if err != ErrClosedPipe {
				if err := wr.Write(err); err != nil {
					log.Errorf("runSQLProgram error(piping): %v", err)
				}
			}
		}
	}()
	return rd
}

func runSQLProgram(wr *PipeWriter, sqlProgram string, db *DB, modelDir string, session *pb.Session) error {
	sqls, err := parse(db.driverName, sqlProgram)
	if err != nil {
		return err
	}

	connStr := fmt.Sprintf("%s://%s", db.driverName, db.dataSourceName)
	programIR, err := programToIR(sqls, connStr, modelDir, submitter() != "pai")
	if err != nil {
		return err
	}

	for _, ir := range programIR {
		if e := runSingleSQLIR(wr, ir, db, modelDir, session); e != nil {
			return e
		}
	}

	return nil
}

func runSingleSQLIR(wr *PipeWriter, ir codegen.SingleSQLIR, db *DB, modelDir string, session *pb.Session) (e error) {
	startTime := time.Now().UnixNano()
	var originalSQL string
	defer func() {
		if e != nil {
			wr.Write(EndOfExecution{
				StartTime: startTime,
				EndTime:   time.Now().UnixNano(),
				Statement: originalSQL,
			})
		}
	}()

	switch ir.(type) {
	case *codegen.StandardSQLIR:
		originalSQL = string(*ir.(*codegen.StandardSQLIR))
		if e = runStandardSQL(wr, originalSQL, db); e != nil {
			return e
		}
	case *codegen.TrainIR:
		originalSQL = ir.(*codegen.TrainIR).OriginalSQL
		if e = runTrainIR(ir.(*codegen.TrainIR), wr, db, modelDir, session); e != nil {
			return e
		}
	case *codegen.PredictIR:
		originalSQL = ir.(*codegen.PredictIR).OriginalSQL
		if e = runPredictIR(ir.(*codegen.PredictIR), wr, db, modelDir, session); e != nil {
			return e
		}
	case *codegen.AnalyzeIR:
		originalSQL = ir.(*codegen.AnalyzeIR).OriginalSQL
		if e = runAnalyzeIR(ir.(*codegen.AnalyzeIR), wr, db, modelDir, session); e != nil {
			return e
		}
	default:
		return fmt.Errorf("got error ir type: %T", ir)
	}

	return nil
}

// TODO(tony): remove the following function after all submitter has been moved to IR
func runThirdPartySubmitterTrain(wr *PipeWriter, sql string, db *DB, cwd string, session *pb.Session) error {
	pr, e := newExtendedSyntaxParser().Parse(sql)
	if e != nil {
		return e
	}

	switch os.Getenv("SQLFLOW_submitter") {
	case "elasticdl":
		return elasticDLTrain(wr, pr, db, cwd, session)
	case "alps":
		return alpsTrain(wr, pr, db, cwd, session)
	default:
		return fmt.Errorf("unrecognized SQLFLOW_submitter %s", os.Getenv("SQLFLOW_submitter"))
	}
}

func runTrainIR(trainIR *codegen.TrainIR, wr *PipeWriter, db *DB, modelDir string, session *pb.Session) error {
	// cwd is used to store train scripts and save output models.
	cwd, err := ioutil.TempDir("/tmp", "sqlflow")
	if err != nil {
		return err
	}
	defer os.RemoveAll(cwd)

<<<<<<< HEAD
	if submitter() == "elasticdl" {
		return elasticDLTrain(wr, pr, db, cwd, session)
	}
	// FIXME(weiguo): temporary branch to alps
	if submitter() == "alps" {
		return alpsTrain(wr, pr, db, cwd, session)
=======
	if os.Getenv("SQLFLOW_submitter") != "" {
		return runThirdPartySubmitterTrain(wr, trainIR.OriginalSQL, db, cwd, session)
>>>>>>> 54f2b90a
	}

	// ---------------------- run the IR ---------------------------
	var program bytes.Buffer
	if trainIR.ValidationSelect == "" {
		trainIR.ValidationSelect = trainIR.Select
	}
	if isXGBoostModel(trainIR.Estimator) {
		code, err := xgboost.Train(trainIR)
		if err != nil {
			return err
		}
		program.WriteString(code)
	} else {
		if submitter() != "pai" {
			code, err := tensorflow.Train(trainIR)
			if err != nil {
				return err
			}
			program.WriteString(code)
		} else {
			code, err := pai.Train(trainIR, pr.save, cwd)
			if err != nil {
				return err
			}
			program.WriteString(code)
		}
	}
	cw := &logChanWriter{wr: wr}
	var buf bytes.Buffer
	buf.WriteString(fmt.Sprintf("\n==========Program======\n%s\n=======Program Output===========\n", program.String()))

	w := io.MultiWriter(cw, &buf)
	defer cw.Close()
	cmd := sqlflowCmd(cwd, db.driverName)
	cmd.Stdin = &program
	cmd.Stdout = w
	cmd.Stderr = w
	if e := cmd.Run(); e != nil {
		return fmt.Errorf("predict failed: %v\n %s", e, buf.String())
	}
<<<<<<< HEAD
	if submitter() != "pai" {
		m := model{workDir: cwd, TrainSelect: trainIR.OriginalSQL}
		if modelDir != "" {
			return m.saveTar(modelDir, pr.save)
		}
		return m.save(db, pr.save)
	}
	return nil
=======
	m := model{workDir: cwd, TrainSelect: trainIR.OriginalSQL}
	if modelDir != "" {
		return m.saveTar(modelDir, trainIR.Into)
	}
	return m.save(db, trainIR.Into)
>>>>>>> 54f2b90a
}

func runPredictIR(predIR *codegen.PredictIR, wr *PipeWriter, db *DB, modelDir string, session *pb.Session) error {
	// TODO(typhoonzero): remove below twice parse when all submitters moved to IR.
	pr, e := newExtendedSyntaxParser().Parse(predIR.OriginalSQL)
	if e != nil {
		return e
	}
	// cwd is used to load the saved model for prediction.
	cwd, err := ioutil.TempDir("/tmp", "sqlflow")
	if err != nil {
		return err
	}
	defer os.RemoveAll(cwd)

	if submitter() == "alps" {
		return alpsPred(wr, pr, db, cwd, session)
	} else if submitter() == "elasticdl" {
		return elasticDLPredict(wr, pr, db, cwd, session)
	}
	// ------------------- run pred IR -----------------------
	var program bytes.Buffer
	if submitter() == "pai" {
		code, err := pai.Predict(predIR, pr.model, cwd)
		if err != nil {
			return err
		}
		err = createPredictionTableFromIR(predIR, db, session)
		if err != nil {
			return err
		}

		program.WriteString(code)
	} else {
		// TODO(typhoonzero): loadModelMeta should use IR
		pr, _, e = loadModelMeta(pr, db, cwd, modelDir, pr.model)
		if e != nil {
			return fmt.Errorf("loadModelMeta %v", e)
		}
		if isXGBoostModel(predIR.TrainIR.Estimator) {
			code, err := xgboost.Pred(predIR, session)
			if err != nil {
				return err
			}
			err = createPredictionTableFromIR(predIR, db, session)
			if err != nil {
				return err
			}
			program.WriteString(code)
		} else {
			err = createPredictionTableFromIR(predIR, db, session)
			if err != nil {
				return err
			}
			code, err := tensorflow.Pred(predIR, session)
			if err != nil {
				return err
			}
			program.WriteString(code)
		}
	}

	var buf bytes.Buffer
	buf.WriteString(fmt.Sprintf("\n==========Program======\n%s\n=======Program Output===========\n", program.String()))

	cw := &logChanWriter{wr: wr}
	w := io.MultiWriter(cw, &buf)
	defer cw.Close()
	cmd := sqlflowCmd(cwd, db.driverName)
	cmd.Env = append(os.Environ())
	cmd.Stdin = &program
	cmd.Stdout = w
	cmd.Stderr = w
	if e := cmd.Run(); e != nil {
		return fmt.Errorf("predict failed: %v\n %s", e, buf.String())
	}
	return nil
}

func runAnalyzeIR(analyzeIR *codegen.AnalyzeIR, wr *PipeWriter, db *DB, modelDir string, session *pb.Session) error {
	pr, e := newExtendedSyntaxParser().Parse(analyzeIR.OriginalSQL)
	if e != nil {
		return e
	}
	// cwd is used to load the saved model for prediction.
	cwd, err := ioutil.TempDir("/tmp", "sqlflow")
	if err != nil {
		return err
	}
	defer os.RemoveAll(cwd)
	// load the model for analyze
	pr, _, e = loadModelMeta(pr, db, cwd, modelDir, pr.trainedModel)
	if e != nil {
		return fmt.Errorf("loadModelMeta %v", e)
	}

	cmd := exec.Command("python", "-u")
	cmd.Dir = cwd

	if !strings.HasPrefix(strings.ToUpper(analyzeIR.TrainIR.Estimator), `XGBOOST.`) {
		return fmt.Errorf("unsupported model %s", analyzeIR.TrainIR.Estimator)
	}
	code, err := xgboost.Analyze(analyzeIR)
	if err != nil {
		return err
	}
	var program bytes.Buffer
	program.WriteString(code)
	cmd.Stdin = &program
	if _, err := cmd.CombinedOutput(); err != nil {
		return err
	}

	imgFile, err := os.Open(path.Join(cwd, "summary.png"))
	if err != nil {
		return err
	}
	defer imgFile.Close()

	imgBytes, err := ioutil.ReadAll(imgFile)
	if err != nil {
		return err
	}
	imgBase64Str := base64.StdEncoding.EncodeToString(imgBytes)
	img2html := fmt.Sprintf("<div align='center'><img src='data:image/png;base64,%s' /></div>", imgBase64Str)
	wr.Write(img2html)
	return nil
}

// Create prediction table with appropriate column type.
// If prediction table already exists, it will be overwritten.
func createPredictionTable(predParsed *extendedSelect, db *DB, session *pb.Session) error {
	tableName, columnName, e := parseTableColumn(predParsed.into)
	if e != nil {
		return fmt.Errorf("invalid predParsed.into, %v", e)
	}

	dropStmt := fmt.Sprintf("drop table if exists %s;", tableName)
	if _, e := db.Exec(dropStmt); e != nil {
		return fmt.Errorf("failed executing %s: %q", dropStmt, e)
	}

	fts, e := verify(predParsed, db)
	if e != nil {
		return e
	}

	var b bytes.Buffer
	fmt.Fprintf(&b, "create table %s (", tableName)
	for _, c := range predParsed.columns["feature_columns"] {
		name, err := getExpressionFieldName(c)
		if err != nil {
			return err
		}
		typ, ok := fts.get(name)
		if !ok {
			return fmt.Errorf("createPredictionTable: Cannot find type of field %s", name)
		}
		stype, e := universalizeColumnType(db.driverName, typ)
		if e != nil {
			return e
		}
		fmt.Fprintf(&b, "%s %s, ", name, stype)
	}

	// TODO(Yancey1989): For the current implementation, the prediction result column
	// type is derivated by the pred-select-statement, the better way is derivating
	// the result column type by the prediction result.
	typ, ok := fts.get(columnName)
	if !ok {
		// NOTE(typhoonzero): Clustering model may not have label in select statement, default use INT type
		typ = "INT"
	}
	stype, e := universalizeColumnType(db.driverName, typ)
	if e != nil {
		return e
	}
	if db.driverName == "hive" {
		fmt.Fprintf(&b, "%s %s) ROW FORMAT DELIMITED FIELDS TERMINATED BY \"\\001\" STORED AS TEXTFILE;", columnName, stype)
	} else {
		fmt.Fprintf(&b, "%s %s);", columnName, stype)
	}

	createStmt := b.String()
	if _, e := db.Exec(createStmt); e != nil {
		return fmt.Errorf("failed executing %s: %q", createStmt, e)
	}
	return nil
}

// Create prediction table using the `PredictIR`.
// TODO(typhoonzero): remove legacy `createPredictionTable` once we change all submitters to use IR.
func createPredictionTableFromIR(predIR *codegen.PredictIR, db *DB, session *pb.Session) error {
	dropStmt := fmt.Sprintf("drop table if exists %s;", predIR.ResultTable)
	if _, e := db.Exec(dropStmt); e != nil {
		return fmt.Errorf("failed executing %s: %q", dropStmt, e)
	}
	// FIXME(typhoonzero): simply add LIMIT 1 at the end to get column types.
	tmpSQL := fmt.Sprintf("%s LIMIT 1;", strings.TrimRight(strings.TrimSpace(predIR.Select), ";"))
	flds, fts, e := getColumnTypes(tmpSQL, db)
	if e != nil {
		return e
	}

	var b bytes.Buffer
	labelColumnTypeFound := false
	labelColumnName := ""
	labelColumnType := ""
	fmt.Fprintf(&b, "create table %s (", predIR.ResultTable)
	for idx, colType := range fts {
		stype, e := universalizeColumnType(db.driverName, colType)
		if e != nil {
			return e
		}
		fldName := flds[idx]
		if fldName == predIR.ResultColumn {
			labelColumnTypeFound = true
			labelColumnName = fldName
			labelColumnType = stype
			continue
		}
		fmt.Fprintf(&b, "%s %s, ", fldName, stype)
	}

	// TODO(Yancey1989): For the current implementation, the prediction result column
	// type is derivated by the pred-select-statement, the better way is derivating
	// the result column type by the prediction result.
	// typ, ok := fts.get(predIR.ResultColumn)
	if !labelColumnTypeFound {
		// NOTE(typhoonzero): Clustering model may not have label in select statement, default use INT type
		labelColumnName = predIR.ResultColumn
		labelColumnType = "INT"
	}
	stype, e := universalizeColumnType(db.driverName, labelColumnType)
	if e != nil {
		return e
	}
	if db.driverName == "hive" {
		fmt.Fprintf(&b, "%s %s) ROW FORMAT DELIMITED FIELDS TERMINATED BY \"\\001\" STORED AS TEXTFILE;", labelColumnName, stype)
	} else {
		fmt.Fprintf(&b, "%s %s);", labelColumnName, stype)
	}

	createStmt := b.String()
	if _, e := db.Exec(createStmt); e != nil {
		return fmt.Errorf("failed executing %s: %q", createStmt, e)
	}
	return nil
}

func loadModelMeta(pr *extendedSelect, db *DB, cwd, modelDir, modelName string) (*extendedSelect, fieldTypes, error) {
	var m *model
	var e error
	if modelDir != "" {
		m, e = loadTar(modelDir, cwd, modelName)
	} else {
		m, e = load(db, modelName, cwd)
	}
	if e != nil {
		return nil, nil, fmt.Errorf("load %v", e)
	}

	// Parse the training SELECT statement used to train
	// the model for the prediction.
	tr, e := newExtendedSyntaxParser().Parse(m.TrainSelect)
	if e != nil {
		return nil, nil, fmt.Errorf("parse: TrainSelect %v raise %v", m.TrainSelect, e)
	}

	if e := verifyColumnNameAndType(tr, pr, db); e != nil {
		return nil, nil, fmt.Errorf("verifyColumnNameAndType: %v", e)
	}

	pr.trainClause = tr.trainClause
	fts, e := verify(pr, db)
	if e != nil {
		return nil, nil, fmt.Errorf("verify: %v", e)
	}

	return pr, fts, nil
}

type logChanWriter struct {
	wr *PipeWriter

	m    sync.Mutex
	buf  bytes.Buffer
	prev string
}

func (cw *logChanWriter) Write(p []byte) (n int, err error) {
	// Both cmd.Stdout and cmd.Stderr are writing to cw
	cw.m.Lock()
	defer cw.m.Unlock()

	n, err = cw.buf.Write(p)
	if err != nil {
		return n, err
	}

	for {
		line, err := cw.buf.ReadString('\n')
		cw.prev = cw.prev + line
		// ReadString returns err != nil if and only if the returned Data
		// does not end in delim.
		if err != nil {
			break
		}

		if err := cw.wr.Write(cw.prev); err != nil {
			return len(cw.prev), err
		}
		cw.prev = ""
	}
	return n, nil
}

func (cw *logChanWriter) Close() {
	if len(cw.prev) > 0 {
		cw.wr.Write(cw.prev)
		cw.prev = ""
	}
}

// ----------------------- useful for testing --------------------------

func getDefaultSession() *pb.Session {
	return &pb.Session{}
}<|MERGE_RESOLUTION|>--- conflicted
+++ resolved
@@ -40,8 +40,10 @@
 	Statement string
 }
 
+var envSubmitter = os.Getenv("SQLFLOW_submitter")
+
 func submitter() string {
-	return os.Getenv("SQLFLOW_submitter")
+	return envSubmitter
 }
 
 // RunSQLProgram run a SQL program.
@@ -150,17 +152,8 @@
 	}
 	defer os.RemoveAll(cwd)
 
-<<<<<<< HEAD
-	if submitter() == "elasticdl" {
-		return elasticDLTrain(wr, pr, db, cwd, session)
-	}
-	// FIXME(weiguo): temporary branch to alps
-	if submitter() == "alps" {
-		return alpsTrain(wr, pr, db, cwd, session)
-=======
-	if os.Getenv("SQLFLOW_submitter") != "" {
+	if submitter() != "" && submitter() != "pai" {
 		return runThirdPartySubmitterTrain(wr, trainIR.OriginalSQL, db, cwd, session)
->>>>>>> 54f2b90a
 	}
 
 	// ---------------------- run the IR ---------------------------
@@ -202,22 +195,14 @@
 	if e := cmd.Run(); e != nil {
 		return fmt.Errorf("predict failed: %v\n %s", e, buf.String())
 	}
-<<<<<<< HEAD
 	if submitter() != "pai" {
 		m := model{workDir: cwd, TrainSelect: trainIR.OriginalSQL}
 		if modelDir != "" {
-			return m.saveTar(modelDir, pr.save)
-		}
-		return m.save(db, pr.save)
-	}
-	return nil
-=======
-	m := model{workDir: cwd, TrainSelect: trainIR.OriginalSQL}
-	if modelDir != "" {
-		return m.saveTar(modelDir, trainIR.Into)
-	}
-	return m.save(db, trainIR.Into)
->>>>>>> 54f2b90a
+			return m.saveTar(modelDir, trainIR.Into)
+		}
+		return m.save(db, trainIR.Into)
+	}
+	return nil
 }
 
 func runPredictIR(predIR *codegen.PredictIR, wr *PipeWriter, db *DB, modelDir string, session *pb.Session) error {
