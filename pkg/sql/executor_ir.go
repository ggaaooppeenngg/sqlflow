--- conflicted
+++ resolved
@@ -40,6 +40,10 @@
 	Statement string
 }
 
+func submitter() string {
+	return os.Getenv("SQLFLOW_submitter")
+}
+
 // RunSQLProgram run a SQL program.
 func RunSQLProgram(sqlProgram string, db *DB, modelDir string, session *pb.Session) *PipeReader {
 	rd, wr := Pipe()
@@ -66,7 +70,7 @@
 	}
 
 	connStr := fmt.Sprintf("%s://%s", db.driverName, db.dataSourceName)
-	programIR, err := programToIR(sqls, connStr, modelDir)
+	programIR, err := programToIR(sqls, connStr, modelDir, submitter() != "pai")
 	if err != nil {
 		return err
 	}
@@ -134,18 +138,15 @@
 	}
 	defer os.RemoveAll(cwd)
 
-	if os.Getenv("SQLFLOW_submitter") == "elasticdl" {
+	if submitter() == "elasticdl" {
 		return elasticDLTrain(wr, pr, db, cwd, session)
 	}
 	// FIXME(weiguo): temporary branch to alps
-	if os.Getenv("SQLFLOW_submitter") == "alps" {
+	if submitter() == "alps" {
 		return alpsTrain(wr, pr, db, cwd, session)
 	}
 	// ---------------------- run the IR ---------------------------
 	var program bytes.Buffer
-	if err := InferFeatureColumns(trainIR); err != nil {
-		return err
-	}
 	if trainIR.ValidationSelect == "" {
 		trainIR.ValidationSelect = trainIR.Select
 	}
@@ -156,8 +157,7 @@
 		}
 		program.WriteString(code)
 	} else {
-<<<<<<< HEAD
-		if os.Getenv("SQLFLOW_submitter") != "pai" {
+		if submitter() != "pai" {
 			code, err := tensorflow.Train(trainIR)
 			if err != nil {
 				return err
@@ -169,14 +169,6 @@
 				return err
 			}
 			program.WriteString(code)
-=======
-		if trainIR.ValidationSelect == "" {
-			trainIR.ValidationSelect = trainIR.Select
-		}
-		code, err := tensorflow.Train(trainIR)
-		if err != nil {
-			return err
->>>>>>> c4796260
 		}
 	}
 	cw := &logChanWriter{wr: wr}
@@ -192,7 +184,7 @@
 	if e := cmd.Run(); e != nil {
 		return fmt.Errorf("predict failed: %v\n %s", e, buf.String())
 	}
-	if os.Getenv("SQLFLOW_submitter") != "pai" {
+	if submitter() != "pai" {
 		m := model{workDir: cwd, TrainSelect: trainIR.OriginalSQL}
 		if modelDir != "" {
 			return m.saveTar(modelDir, pr.save)
@@ -215,20 +207,15 @@
 	}
 	defer os.RemoveAll(cwd)
 
-	if os.Getenv("SQLFLOW_submitter") == "alps" {
+	if submitter() == "alps" {
 		return alpsPred(wr, pr, db, cwd, session)
-	} else if os.Getenv("SQLFLOW_submitter") == "elasticdl" {
+	} else if submitter() == "elasticdl" {
 		return elasticDLPredict(wr, pr, db, cwd, session)
 	}
 	// ------------------- run pred IR -----------------------
 	var program bytes.Buffer
-<<<<<<< HEAD
-	if os.Getenv("SQLFLOW_submitter") == "pai" {
+	if submitter() == "pai" {
 		code, err := pai.Predict(predIR, pr.model, cwd)
-=======
-	if isXGBoostModel(predIR.TrainIR.Estimator) {
-		code, err := xgboost.Pred(predIR, session)
->>>>>>> c4796260
 		if err != nil {
 			return err
 		}
@@ -239,18 +226,10 @@
 
 		program.WriteString(code)
 	} else {
-<<<<<<< HEAD
 		// TODO(typhoonzero): loadModelMeta should use IR
 		pr, _, e = loadModelMeta(pr, db, cwd, modelDir, pr.model)
 		if e != nil {
 			return fmt.Errorf("loadModelMeta %v", e)
-		}
-		if err := InferFeatureColumns(predIR.TrainIR); err != nil {
-=======
-		code, err := tensorflow.Pred(predIR, session)
-		if err != nil {
->>>>>>> c4796260
-			return err
 		}
 		if isXGBoostModel(predIR.TrainIR.Estimator) {
 			code, err := xgboost.Pred(predIR, session)
@@ -464,10 +443,6 @@
 }
 
 func loadModelMeta(pr *extendedSelect, db *DB, cwd, modelDir, modelName string) (*extendedSelect, fieldTypes, error) {
-	if os.Getenv("SQLFLOW_submitter") == "pai" {
-		// load model meta data in python
-		return pr, fieldTypes{}, nil
-	}
 	var m *model
 	var e error
 	if modelDir != "" {
