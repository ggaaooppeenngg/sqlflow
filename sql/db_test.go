package sql

import (
	"bufio"
	"fmt"
	"os"
	"testing"

	"github.com/go-sql-driver/mysql"
	_ "github.com/mattn/go-sqlite3"
)

var (
	testDB *DB
)

func TestMain(m *testing.M) {
	dbms := os.Getenv("SQLFLOW_TEST_DB")
	if dbms == "" {
		dbms = "mysql"
	}

	var e error
	switch dbms {
	case "sqlite3":
		testDB, e = Open("sqlite3", ":memory:")
		assertNoErr(e)
		// attach an In-Memory Database in SQLite
		for _, name := range []string{"iris", "churn"} {
			_, e = testDB.Exec(fmt.Sprintf("ATTACH DATABASE ':memory:' AS %s;", name))
			assertNoErr(e)
		}
		defer testDB.Close()
	case "mysql":
		addr := os.Getenv("SQLFLOW_TEST_DB_MYSQL_ADDR")
		if addr == "" {
			addr = "127.0.0.1:3306"
		}
		cfg := &mysql.Config{
<<<<<<< HEAD
			User:   "root",
			Passwd: "root",
			Net:    "tcp",
			Addr:   addr,
=======
			User:                 "root",
			Passwd:               "root",
			Net:                  "tcp",
			Addr:                 "localhost:3306",
			AllowNativePasswords: true,
>>>>>>> 4a78a252
		}
		testDB, e = Open("mysql", cfg.FormatDSN())
		assertNoErr(e)
		_, e = testDB.Exec("CREATE DATABASE IF NOT EXISTS iris;")
		assertNoErr(e)
		_, e = testDB.Exec("CREATE DATABASE IF NOT EXISTS churn;")
		assertNoErr(e)
		defer testDB.Close()
	default:
		e = fmt.Errorf("unrecognized environment variable SQLFLOW_TEST_DB %s", dbms)
	}
	assertNoErr(e)

	assertNoErr(popularize(testDB, "testdata/iris.sql"))
	assertNoErr(popularize(testDB, "testdata/churn.sql"))

	os.Exit(m.Run())
}

// assertNoError prints the error if there is any in TestMain, which
// log doesn't work.
func assertNoErr(e error) {
	if e != nil {
		fmt.Println(e)
		os.Exit(-1)
	}
}

// popularize reads SQL statements from the file named sqlfile in the
// ./testdata directory, and runs each SQL statement with db.
func popularize(db *DB, sqlfile string) error {
	f, e := os.Open(sqlfile)
	if e != nil {
		return e
	}
	defer f.Close()

	onSemicolon := func(data []byte, atEOF bool) (advance int, token []byte, err error) {
		for i := 0; i < len(data); i++ {
			if data[i] == ';' {
				return i + 1, data[:i], nil
			}
		}
		return 0, nil, nil
	}

	scanner := bufio.NewScanner(f)
	scanner.Split(onSemicolon)

	for scanner.Scan() {
		_, e := db.Exec(scanner.Text())
		if e != nil {
			return e
		}
	}
	return scanner.Err()
}<|MERGE_RESOLUTION|>--- conflicted
+++ resolved
@@ -37,18 +37,11 @@
 			addr = "127.0.0.1:3306"
 		}
 		cfg := &mysql.Config{
-<<<<<<< HEAD
 			User:   "root",
 			Passwd: "root",
 			Net:    "tcp",
 			Addr:   addr,
-=======
-			User:                 "root",
-			Passwd:               "root",
-			Net:                  "tcp",
-			Addr:                 "localhost:3306",
 			AllowNativePasswords: true,
->>>>>>> 4a78a252
 		}
 		testDB, e = Open("mysql", cfg.FormatDSN())
 		assertNoErr(e)
